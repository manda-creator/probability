# Copyright 2018 The TensorFlow Probability Authors.
#
# Licensed under the Apache License, Version 2.0 (the "License");
# you may not use this file except in compliance with the License.
# You may obtain a copy of the License at
#
#     http://www.apache.org/licenses/LICENSE-2.0
#
# Unless required by applicable law or agreed to in writing, software
# distributed under the License is distributed on an "AS IS" BASIS,
# WITHOUT WARRANTIES OR CONDITIONS OF ANY KIND, either express or implied.
# See the License for the specific language governing permissions and
# limitations under the License.
# ============================================================================
"""The Categorical distribution class."""

from __future__ import absolute_import
from __future__ import division
from __future__ import print_function

import tensorflow as tf

from tensorflow_probability.python.distributions import distribution
from tensorflow_probability.python.distributions import kullback_leibler
from tensorflow_probability.python.internal import distribution_util as util
from tensorflow_probability.python.internal import reparameterization

from tensorflow.python.util import deprecation  # pylint: disable=g-direct-tensorflow-import


def _broadcast_cat_event_and_params(event, params, base_dtype):
  """Broadcasts the event or distribution parameters."""
  if event.dtype.is_integer:
    pass
  elif event.dtype.is_floating:
    # When `validate_args=True` we've already ensured int/float casting
    # is closed.
    event = tf.cast(event, dtype=tf.int32)
  else:
    raise TypeError("`value` should have integer `dtype` or "
                    "`self.dtype` ({})".format(base_dtype))
  shape_known_statically = (
      params.shape.ndims is not None and
      params.shape[:-1].is_fully_defined() and
      event.shape.is_fully_defined())
  if not shape_known_statically or params.shape[:-1] != event.shape:
    params *= tf.ones_like(event[..., tf.newaxis],
                           dtype=params.dtype)
    params_shape = tf.shape(input=params)[:-1]
    event *= tf.ones(params_shape, dtype=event.dtype)
    if params.shape.ndims is not None:
      event.set_shape(tf.TensorShape(params.shape[:-1]))

  return event, params


class Categorical(distribution.Distribution):
  """Categorical distribution over integers.

  The Categorical distribution is parameterized by either probabilities or
  log-probabilities of a set of `K` classes. It is defined over the integers
  `{0, 1, ..., K-1}`.

  The Categorical distribution is closely related to the `OneHotCategorical` and
  `Multinomial` distributions.  The Categorical distribution can be intuited as
  generating samples according to `argmax{ OneHotCategorical(probs) }` itself
  being identical to `argmax{ Multinomial(probs, total_count=1) }`.

  #### Mathematical Details

  The probability mass function (pmf) is,

  ```none
  pmf(k; pi) = prod_j pi_j**[k == j]
  ```

  #### Pitfalls

  The number of classes, `K`, must not exceed:
  - the largest integer representable by `self.dtype`, i.e.,
    `2**(mantissa_bits+1)` (IEEE 754),
  - the maximum `Tensor` index, i.e., `2**31-1`.

  In other words,

  ```python
  K <= min(2**31-1, {
    tf.float16: 2**11,
    tf.float32: 2**24,
    tf.float64: 2**53 }[param.dtype])
  ```

  Note: This condition is validated only when `self.validate_args = True`.

  #### Examples

  Creates a 3-class distribution with the 2nd class being most likely.

  ```python
  dist = Categorical(probs=[0.1, 0.5, 0.4])
  n = 1e4
  empirical_prob = tf.cast(
      tf.histogram_fixed_width(
        dist.sample(int(n)),
        [0., 2],
        nbins=3),
      dtype=tf.float32) / n
  # ==> array([ 0.1005,  0.5037,  0.3958], dtype=float32)
  ```

  Creates a 3-class distribution with the 2nd class being most likely.
  Parameterized by [logits](https://en.wikipedia.org/wiki/Logit) rather than
  probabilities.

  ```python
  dist = Categorical(logits=np.log([0.1, 0.5, 0.4])
  n = 1e4
  empirical_prob = tf.cast(
      tf.histogram_fixed_width(
        dist.sample(int(n)),
        [0., 2],
        nbins=3),
      dtype=tf.float32) / n
  # ==> array([0.1045,  0.5047, 0.3908], dtype=float32)
  ```

  Creates a 3-class distribution with the 3rd class being most likely.
  The distribution functions can be evaluated on counts.

  ```python
  # counts is a scalar.
  p = [0.1, 0.4, 0.5]
  dist = Categorical(probs=p)
  dist.prob(0)  # Shape []

  # p will be broadcast to [[0.1, 0.4, 0.5], [0.1, 0.4, 0.5]] to match counts.
  counts = [1, 0]
  dist.prob(counts)  # Shape [2]

  # p will be broadcast to shape [3, 5, 7, 3] to match counts.
  counts = [[...]] # Shape [5, 7, 3]
  dist.prob(counts)  # Shape [5, 7, 3]
  ```

  """

  def __init__(
      self,
      logits=None,
      probs=None,
      dtype=tf.int32,
      validate_args=False,
      allow_nan_stats=True,
      name="Categorical"):
    """Initialize Categorical distributions using class log-probabilities.

    Args:
      logits: An N-D `Tensor`, `N >= 1`, representing the log probabilities
        of a set of Categorical distributions. The first `N - 1` dimensions
        index into a batch of independent distributions and the last dimension
        represents a vector of logits for each class. Only one of `logits` or
        `probs` should be passed in.
      probs: An N-D `Tensor`, `N >= 1`, representing the probabilities
        of a set of Categorical distributions. The first `N - 1` dimensions
        index into a batch of independent distributions and the last dimension
        represents a vector of probabilities for each class. Only one of
        `logits` or `probs` should be passed in.
      dtype: The type of the event samples (default: int32).
      validate_args: Python `bool`, default `False`. When `True` distribution
        parameters are checked for validity despite possibly degrading runtime
        performance. When `False` invalid inputs may silently render incorrect
        outputs.
      allow_nan_stats: Python `bool`, default `True`. When `True`, statistics
        (e.g., mean, mode, variance) use the value "`NaN`" to indicate the
        result is undefined. When `False`, an exception is raised if one or
        more of the statistic's batch members are undefined.
      name: Python `str` name prefixed to Ops created by this class.
    """
    parameters = dict(locals())
    with tf.compat.v1.name_scope(name, values=[logits, probs]) as name:
      self._logits, self._probs = util.get_logits_and_probs(
          logits=logits,
          probs=probs,
          validate_args=validate_args,
          multidimensional=True,
          name=name)

      if validate_args:
        self._logits = util.embed_check_categorical_event_shape(
            self._logits)

      logits_shape_static = self._logits.shape.with_rank_at_least(1)
      if logits_shape_static.ndims is not None:
        self._batch_rank = tf.convert_to_tensor(
            value=logits_shape_static.ndims - 1,
            dtype=tf.int32,
            name="batch_rank")
      else:
        with tf.compat.v1.name_scope(name="batch_rank"):
          self._batch_rank = tf.rank(self._logits) - 1

      logits_shape = tf.shape(input=self._logits, name="logits_shape")
      num_categories = tf.compat.dimension_value(logits_shape_static[-1])
      if num_categories is not None:
        self._num_categories = tf.convert_to_tensor(
            value=num_categories, dtype=tf.int32, name="num_categories")
      else:
        with tf.compat.v1.name_scope(name="num_categories"):
          self._num_categories = logits_shape[self._batch_rank]

      if logits_shape_static[:-1].is_fully_defined():
        self._batch_shape_val = tf.constant(
            logits_shape_static[:-1].as_list(),
            dtype=tf.int32,
            name="batch_shape")
      else:
        with tf.compat.v1.name_scope(name="batch_shape"):
          self._batch_shape_val = logits_shape[:-1]
    super(Categorical, self).__init__(
        dtype=dtype,
        reparameterization_type=reparameterization.NOT_REPARAMETERIZED,
        validate_args=validate_args,
        allow_nan_stats=allow_nan_stats,
        parameters=parameters,
        graph_parents=[self._logits,
                       self._probs],
        name=name)

  @classmethod
  def _params_event_ndims(cls):
    return dict(logits=1, probs=1)

  @property
  @deprecation.deprecated(
      "2019-05-19", "The `event_size` property is deprecated.  Use "
      "`num_categories` instead.  They have the same value, but `event_size` "
      "is misnamed.")
  def event_size(self):
    """Scalar `int32` tensor: the number of categories."""
    return self._num_categories

  @property
  def num_categories(self):
    """Scalar `int32` tensor: the number of categories."""
    return self._num_categories

  @property
  def logits(self):
    """Vector of coordinatewise logits."""
    return self._logits

  @property
  def probs(self):
    """Vector of coordinatewise probabilities."""
    return self._probs

  def _batch_shape_tensor(self):
    return tf.identity(self._batch_shape_val)

  def _batch_shape(self):
    return self.logits.shape[:-1]

  def _event_shape_tensor(self):
    return tf.constant([], dtype=tf.int32)

  def _event_shape(self):
    return tf.TensorShape([])

  def _sample_n(self, n, seed=None):
    if self.logits.shape.ndims == 2:
      logits_2d = self.logits
    else:
      logits_2d = tf.reshape(self.logits, [-1, self.num_categories])
    sample_dtype = tf.int64 if self.dtype.size > 4 else tf.int32
    draws = tf.random.categorical(
        logits_2d, n, dtype=sample_dtype, seed=seed)
    draws = tf.reshape(
        tf.transpose(a=draws), tf.concat([[n], self.batch_shape_tensor()], 0))
    return tf.cast(draws, self.dtype)

  def _cdf(self, k):
    k = tf.convert_to_tensor(value=k, name="k")

    k, probs = _broadcast_cat_event_and_params(
        k, self.probs, base_dtype=self.dtype.base_dtype)

    # Since the lowest number in the support is 0, any k < 0 should be zero in
    # the output.
    should_be_zero = k < 0

    # Will use k as an index in the gather below, so clip it to {0,...,K-1}.
    k = tf.clip_by_value(tf.cast(k, tf.int32), 0, self.num_categories - 1)

    batch_shape = tf.shape(input=k)

    # tf.gather(..., batch_dims=batch_dims) requires static batch_dims kwarg, so
    # to handle the case where the batch shape is dynamic, flatten the batch
    # dims (so we know batch_dims=1).
    k_flat_batch = tf.reshape(k, [-1])
    probs_flat_batch = tf.reshape(
        probs, tf.concat(([-1], [self.num_categories]), axis=0))

    cdf_flat = tf.gather(
        tf.cumsum(probs_flat_batch, axis=-1),
        k_flat_batch[..., tf.newaxis],
        batch_dims=1)

    cdf = tf.reshape(cdf_flat, shape=batch_shape)

    return tf.where(should_be_zero, tf.zeros_like(cdf), cdf)

  def _log_prob(self, k):
    k = tf.convert_to_tensor(value=k, name="k")
    if self.validate_args:
      k = util.embed_check_integer_casting_closed(
          k, target_dtype=tf.int32)
    k, logits = _broadcast_cat_event_and_params(
        k, self.logits, base_dtype=self.dtype.base_dtype)

    return -tf.nn.sparse_softmax_cross_entropy_with_logits(labels=k,
                                                           logits=logits)

  def _entropy(self):
<<<<<<< HEAD
    return -tf.reduce_sum(
        input_tensor=tf.nn.log_softmax(self.logits) * self.probs, axis=-1)
=======
    entropies = self.probs * tf.log(self.probs)
    return -tf.reduce_sum(tf.xlogy(self.probs, self.probs), axis=-1)
>>>>>>> d6915385

  def _mode(self):
    ret = tf.argmax(input=self.logits, axis=self._batch_rank)
    ret = tf.cast(ret, self.dtype)
    ret.set_shape(self.batch_shape)
    return ret


# TODO(b/117098119): Remove tf.distribution references once they're gone.
@kullback_leibler.RegisterKL(Categorical,
                             tf.compat.v1.distributions.Categorical)
@kullback_leibler.RegisterKL(tf.compat.v1.distributions.Categorical,
                             Categorical)
@kullback_leibler.RegisterKL(Categorical, Categorical)
def _kl_categorical_categorical(a, b, name=None):
  """Calculate the batched KL divergence KL(a || b) with a and b Categorical.

  Args:
    a: instance of a Categorical distribution object.
    b: instance of a Categorical distribution object.
    name: (optional) Name to use for created operations.
      default is "kl_categorical_categorical".

  Returns:
    Batchwise KL(a || b)
  """
  with tf.compat.v1.name_scope(
      name, "kl_categorical_categorical", values=[a.logits, b.logits]):
    # sum(probs log(probs / (1 - probs)))
    delta_log_probs1 = (tf.nn.log_softmax(a.logits) -
                        tf.nn.log_softmax(b.logits))
    return tf.reduce_sum(
        input_tensor=tf.nn.softmax(a.logits) * delta_log_probs1, axis=-1)<|MERGE_RESOLUTION|>--- conflicted
+++ resolved
@@ -321,13 +321,9 @@
                                                            logits=logits)
 
   def _entropy(self):
-<<<<<<< HEAD
     return -tf.reduce_sum(
-        input_tensor=tf.nn.log_softmax(self.logits) * self.probs, axis=-1)
-=======
-    entropies = self.probs * tf.log(self.probs)
-    return -tf.reduce_sum(tf.xlogy(self.probs, self.probs), axis=-1)
->>>>>>> d6915385
+        input_tensor=tf.math.multiply_no_nan(
+            tf.nn.log_softmax(self.logits), self.probs), axis=-1)
 
   def _mode(self):
     ret = tf.argmax(input=self.logits, axis=self._batch_rank)
